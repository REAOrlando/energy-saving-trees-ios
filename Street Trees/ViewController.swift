//
//  ViewController.swift
//  Street Trees
//
//  Created by Tom Marks on 3/06/2016.
//  Copyright © 2016 Code for Orlando. All rights reserved.
//

import UIKit
import MapKit
import StreetTreesTransportKit
import FBAnnotationClusteringSwift

class ViewController: UIViewController, MKMapViewDelegate {

    @IBOutlet weak var mapView: MKMapView!
    let regionRadius: CLLocationDistance = 1000
<<<<<<< HEAD
    var foundUser = false
=======
    let clusteringManager = FBClusteringManager()
>>>>>>> 48e6536c
  
    override func viewDidLoad() {
        super.viewDidLoad()
        mapView.delegate = self
        // TODO: Remove this location and call current user location, currently located near code for orlando
        
        loadPinsToMap()
    }
    
    override func viewWillAppear(animated: Bool) {
        super.viewWillAppear(animated)
        self.mapView.showsUserLocation = true
        self.mapView.showsScale = true
        self.mapView.showsCompass = true
    }

    override func didReceiveMemoryWarning() {
        super.didReceiveMemoryWarning()
        // Dispose of any resources that can be recreated.
    }
  
    func centerMapOnLocation(location: CLLocation) {
      let coordinateRegion = MKCoordinateRegionMakeWithDistance(location.coordinate,
                                                                regionRadius * 2.0, regionRadius * 2.0)
      mapView.setRegion(coordinateRegion, animated: true)
    }
  
    func loadPinsToMap() {
        
        STTKDownloadManager.fetchAllTrees { (treeData:[STTKStreetTree]) in
            STCoreData.sharedInstance.insertNewTrees(treeData) { (anError: NSError?) -> Void in
                if anError != nil {
                    //TODO: throw error?
                    return
                }
                var clusters:[FBAnnotation] = []
                for tree in STCoreData.sharedInstance.fetchTrees() {
                    let pin = TreeLocation(name: tree.speciesName ?? "", type: "Tuliptree", latitude: tree.latitude?.doubleValue ?? 0.0, longitude: tree.longitude?.doubleValue ?? 0.0)
                    
                    self.mapView.addAnnotation(pin)
                    clusters.append(pin)
                }
                self.clusteringManager.addAnnotations(clusters)
            }
        }
        
    }
<<<<<<< HEAD
    
    //******************************************************************************************************************
    // MARK: - Map View Delegates
  
    func mapView(mapView: MKMapView,
                            viewForAnnotation annotation: MKAnnotation) -> MKAnnotationView? {
      
      let reuseId = "pin"
      var pinView = mapView.dequeueReusableAnnotationViewWithIdentifier(reuseId) as? MKPinAnnotationView
      if pinView == nil {
=======

    // Change clustering when resizing.
    func mapView(mapView: MKMapView, regionDidChangeAnimated animated: Bool){
      NSOperationQueue().addOperationWithBlock({
        let mapBoundsWidth = Double(self.mapView.bounds.size.width)
        let mapRectWidth:Double = self.mapView.visibleMapRect.size.width
        let scale:Double = mapBoundsWidth / mapRectWidth
        let annotationArray = self.clusteringManager.clusteredAnnotationsWithinMapRect(self.mapView.visibleMapRect, withZoomScale:scale)
        self.clusteringManager.displayAnnotations(annotationArray, onMapView:self.mapView)
      })
    }

    func mapView(mapView: MKMapView, viewForAnnotation annotation: MKAnnotation) -> MKAnnotationView? {
      var reuseId = ""
      if annotation.isKindOfClass(FBAnnotationCluster) {
        reuseId = "Cluster"
        var clusterView = mapView.dequeueReusableAnnotationViewWithIdentifier(reuseId)
        clusterView = FBAnnotationClusterView(annotation: annotation, reuseIdentifier: reuseId, options: nil)
        return clusterView
      } else {
        reuseId = "Pin"
        var pinView = mapView.dequeueReusableAnnotationViewWithIdentifier(reuseId) as? MKPinAnnotationView
>>>>>>> 48e6536c
        pinView = MKPinAnnotationView(annotation: annotation, reuseIdentifier: reuseId)
        pinView?.animatesDrop = true
        pinView?.pinTintColor = UIColor.greenColor()
        return pinView
      }
    }
<<<<<<< HEAD
    
    map
    
    func mapView(mapView: MKMapView, didUpdateUserLocation userLocation: MKUserLocation) {
        if !self.foundUser {
            self.foundUser = true
            self.centerMapOnLocation(userLocation.location!)
        }
    }
=======


>>>>>>> 48e6536c
}<|MERGE_RESOLUTION|>--- conflicted
+++ resolved
@@ -10,16 +10,16 @@
 import MapKit
 import StreetTreesTransportKit
 import FBAnnotationClusteringSwift
+import CoreLocation
 
-class ViewController: UIViewController, MKMapViewDelegate {
+class ViewController: UIViewController, MKMapViewDelegate, CLLocationManagerDelegate {
 
     @IBOutlet weak var mapView: MKMapView!
+    
     let regionRadius: CLLocationDistance = 1000
-<<<<<<< HEAD
     var foundUser = false
-=======
     let clusteringManager = FBClusteringManager()
->>>>>>> 48e6536c
+    let locationManager = CLLocationManager()
   
     override func viewDidLoad() {
         super.viewDidLoad()
@@ -31,9 +31,10 @@
     
     override func viewWillAppear(animated: Bool) {
         super.viewWillAppear(animated)
-        self.mapView.showsUserLocation = true
         self.mapView.showsScale = true
         self.mapView.showsCompass = true
+        self.locationManager.delegate = self
+        self.setupLocation()
     }
 
     override func didReceiveMemoryWarning() {
@@ -63,54 +64,51 @@
                     clusters.append(pin)
                 }
                 self.clusteringManager.addAnnotations(clusters)
+                self.loadPins()
             }
         }
         
     }
-<<<<<<< HEAD
+
+    func mapView(mapView: MKMapView, regionDidChangeAnimated animated: Bool) {
+        self.loadPins()
+    }
     
-    //******************************************************************************************************************
-    // MARK: - Map View Delegates
-  
-    func mapView(mapView: MKMapView,
-                            viewForAnnotation annotation: MKAnnotation) -> MKAnnotationView? {
-      
-      let reuseId = "pin"
-      var pinView = mapView.dequeueReusableAnnotationViewWithIdentifier(reuseId) as? MKPinAnnotationView
-      if pinView == nil {
-=======
-
-    // Change clustering when resizing.
-    func mapView(mapView: MKMapView, regionDidChangeAnimated animated: Bool){
-      NSOperationQueue().addOperationWithBlock({
-        let mapBoundsWidth = Double(self.mapView.bounds.size.width)
-        let mapRectWidth:Double = self.mapView.visibleMapRect.size.width
-        let scale:Double = mapBoundsWidth / mapRectWidth
-        let annotationArray = self.clusteringManager.clusteredAnnotationsWithinMapRect(self.mapView.visibleMapRect, withZoomScale:scale)
-        self.clusteringManager.displayAnnotations(annotationArray, onMapView:self.mapView)
-      })
+    func loadPins() {
+        NSOperationQueue().addOperationWithBlock({
+            let mapBoundsWidth = Double(self.mapView.bounds.size.width)
+            let mapRectWidth:Double = self.mapView.visibleMapRect.size.width
+            let scale:Double = mapBoundsWidth / mapRectWidth
+            let annotationArray = self.clusteringManager.clusteredAnnotationsWithinMapRect(self.mapView.visibleMapRect, withZoomScale:scale)
+            self.clusteringManager.displayAnnotations(annotationArray, onMapView:self.mapView)
+        })
+    }
+    
+    
+    func mapView(mapView: MKMapView, viewForAnnotation annotation: MKAnnotation) -> MKAnnotationView? {
+        if annotation is MKUserLocation {
+            return nil
+        }
+        
+        var reuseId = ""
+        if annotation.isKindOfClass(FBAnnotationCluster) {
+            reuseId = "Cluster"
+            var clusterView = mapView.dequeueReusableAnnotationViewWithIdentifier(reuseId)
+            clusterView = FBAnnotationClusterView(annotation: annotation, reuseIdentifier: reuseId, options: nil)
+            return clusterView
+        } else {
+            reuseId = "Pin"
+            var pinView = mapView.dequeueReusableAnnotationViewWithIdentifier(reuseId)
+            
+            pinView = MKAnnotationView(annotation: annotation, reuseIdentifier: reuseId)
+//            pinView?.animatesDrop = true
+            pinView?.canShowCallout = true
+            pinView?.image = UIImage(named: "tree")
+//            pinView?.pinTintColor = UIColor.greenColor()
+            return pinView
+        }
     }
 
-    func mapView(mapView: MKMapView, viewForAnnotation annotation: MKAnnotation) -> MKAnnotationView? {
-      var reuseId = ""
-      if annotation.isKindOfClass(FBAnnotationCluster) {
-        reuseId = "Cluster"
-        var clusterView = mapView.dequeueReusableAnnotationViewWithIdentifier(reuseId)
-        clusterView = FBAnnotationClusterView(annotation: annotation, reuseIdentifier: reuseId, options: nil)
-        return clusterView
-      } else {
-        reuseId = "Pin"
-        var pinView = mapView.dequeueReusableAnnotationViewWithIdentifier(reuseId) as? MKPinAnnotationView
->>>>>>> 48e6536c
-        pinView = MKPinAnnotationView(annotation: annotation, reuseIdentifier: reuseId)
-        pinView?.animatesDrop = true
-        pinView?.pinTintColor = UIColor.greenColor()
-        return pinView
-      }
-    }
-<<<<<<< HEAD
-    
-    map
     
     func mapView(mapView: MKMapView, didUpdateUserLocation userLocation: MKUserLocation) {
         if !self.foundUser {
@@ -118,8 +116,21 @@
             self.centerMapOnLocation(userLocation.location!)
         }
     }
-=======
-
-
->>>>>>> 48e6536c
+    
+    func setupLocation() {
+        switch CLLocationManager.authorizationStatus() {
+        case .NotDetermined, .Restricted:
+            self.locationManager.requestAlwaysAuthorization()
+        case .AuthorizedAlways:
+            self.mapView.showsUserLocation = true
+        default:
+            ()
+        }
+    }
+    
+    func locationManager(manager: CLLocationManager, didChangeAuthorizationStatus status: CLAuthorizationStatus) {
+        if status == .AuthorizedAlways {
+            self.mapView.showsUserLocation = true
+        }
+    }
 }